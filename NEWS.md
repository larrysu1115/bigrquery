--- conflicted
+++ resolved
@@ -1,10 +1,8 @@
 # Version 0.1.0.9000
 
-<<<<<<< HEAD
 * A data frame with full schema information is returned for zero-row results. (#88, @krlmlr)
-=======
+
 * New `exists_table()`. (#91, @krlmlr)
->>>>>>> 5b74544f
 
 * New arguments `create_disposition` and `write_disposition` to `insert_upload_job()`. (#92, @krlmlr)
 
