# Version 0.1.0.9000

<<<<<<< HEAD
* A data frame with full schema information is returned for zero-row results. (#88, @krlmlr)
=======
* Renamed option `bigquery.quiet` to `bigrquery.quiet`. (#89, @krlmlr)
>>>>>>> b1f9ae58

* New `format_dataset()` and `format_table()`. (#81, @krlmlr)

* New `list_tabledata_iter()` that allows fetching a table in chunks of varying size. (#77, @krlmlr)

* Add support for API keys via the `BIGRQUERY_API_KEY` environment variable. (#49)<|MERGE_RESOLUTION|>--- conflicted
+++ resolved
@@ -1,10 +1,8 @@
 # Version 0.1.0.9000
 
-<<<<<<< HEAD
 * A data frame with full schema information is returned for zero-row results. (#88, @krlmlr)
-=======
+
 * Renamed option `bigquery.quiet` to `bigrquery.quiet`. (#89, @krlmlr)
->>>>>>> b1f9ae58
 
 * New `format_dataset()` and `format_table()`. (#81, @krlmlr)
 
